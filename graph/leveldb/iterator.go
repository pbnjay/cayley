--- conflicted
+++ resolved
@@ -32,11 +32,7 @@
 	checkId        []byte
 	dir            graph.Direction
 	open           bool
-<<<<<<< HEAD
-	it             ldbit.Iterator
-=======
-	iter           iterator.Iterator
->>>>>>> 468d9430
+	iter           ldbit.Iterator
 	ts             *TripleStore
 	ro             *opt.ReadOptions
 	originalPrefix string
@@ -89,13 +85,8 @@
 	}
 }
 
-<<<<<<< HEAD
 func (it *Iterator) Next() (graph.Value, bool) {
-	if it.it == nil {
-=======
-func (it *Iterator) Next() (graph.TSVal, bool) {
 	if it.iter == nil {
->>>>>>> 468d9430
 		it.Last = nil
 		return nil, false
 	}
